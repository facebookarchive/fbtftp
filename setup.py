from os import path
from setuptools import setup, find_packages
from setuptools.command.test import test as TestCommand


# Inspired by the example at https://pytest.org/latest/goodpractises.html
class NoseTestCommand(TestCommand):
    def finalize_options(self):
        TestCommand.finalize_options(self)
        self.test_args = []
        self.test_suite = True

    def run_tests(self):
        # Run nose ensuring that argv simulates running nosetests directly
        import nose

        nose.run_exit(argv=["nosetests"])


here = path.abspath(path.dirname(__file__))
with open(path.join(here, "README.md"), encoding="utf-8") as f:
    long_description = f.read()

setup(
<<<<<<< HEAD
    name='fbtftp',
    version='0.2',
=======
    name="fbtftp",
    version="0.2",
>>>>>>> f53d9c94
    description="A python3 framework to build dynamic TFTP servers",
    long_description=long_description,
    author="Angelo Failla",
    author_email="pallotron@fb.com",
    license="BSD",
    classifiers=[
        "Development Status :: 5 - Production/Stable",
        "License :: OSI Approved :: BSD License",
        "Operating System :: POSIX :: Linux",
        "Programming Language :: Python :: 3 :: Only",
        "Programming Language :: Python :: 3.5",
        "Topic :: Software Development :: Libraries :: Application Frameworks",
        "Topic :: System :: Boot",
        "Topic :: Utilities",
        "Intended Audience :: Developers",
        "License :: OSI Approved :: BSD License",
    ],
    keywords="tftp daemon infrastructure provisioning netboot",
    url="https://www.github.com/facebook/fbtftp",
    packages=find_packages(exclude=["tests"]),
    tests_require=["nose", "coverage", "mock"],
    setup_requires=["flake8"],
    cmdclass={"test": NoseTestCommand},
)<|MERGE_RESOLUTION|>--- conflicted
+++ resolved
@@ -22,13 +22,8 @@
     long_description = f.read()
 
 setup(
-<<<<<<< HEAD
-    name='fbtftp',
-    version='0.2',
-=======
     name="fbtftp",
     version="0.2",
->>>>>>> f53d9c94
     description="A python3 framework to build dynamic TFTP servers",
     long_description=long_description,
     author="Angelo Failla",
