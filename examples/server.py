#!/usr/bin/env python3
# Copyright 2016-present, Facebook, Inc.
# All rights reserved.
#
# This source code is licensed under the license found in the
# LICENSE-examples file in the root directory of this source tree.

import argparse
import logging
import os

from fbtftp.base_handler import BaseHandler
from fbtftp.base_handler import ResponseData
from fbtftp.base_server import BaseServer


class FileResponseData(ResponseData):
    def __init__(self, path):
        self._size = os.stat(path).st_size
        self._reader = open(path, 'rb')

    def read(self, n):
        return self._reader.read(n)

    def size(self):
        return self._size

    def close(self):
        self._reader.close()


def print_session_stats(stats):
    logging.info('Stats: for %r requesting %r' % (stats.peer, stats.file_path))
    logging.info('Error: %r' % stats.error)
    logging.info('Time spent: %dms' % (stats.duration() * 1e3))
    logging.info('Packets sent: %d' % stats.packets_sent)
    logging.info('Packets ACKed: %d' % stats.packets_acked)
    logging.info('Bytes sent: %d' % stats.bytes_sent)
    logging.info('Options: %r' % stats.options)
    logging.info('Blksize: %r' % stats.blksize)
    logging.info('Retransmits: %d' % stats.retransmits)
    logging.info('Server port: %d' % stats.server_addr[1])
    logging.info('Client port: %d' % stats.peer[1])


def print_server_stats(stats):
    '''
    Print server stats - see the ServerStats class
    '''
    # NOTE: remember to reset the counters you use, to allow the next cycle to
    #       start fresh
    counters = stats.get_and_reset_all_counters()
    logging.info('Server stats - every %d seconds' % stats.interval)
    if 'process_count' in counters:
        logging.info(
            'Number of spawned TFTP workers in stats time frame : %d' %
            counters['process_count']
        )


class StaticHandler(BaseHandler):
    def __init__(self, server_addr, peer, path, options, root, stats_callback):
        self._root = root
<<<<<<< HEAD
        super().__init__(server_addr, peer, path, options, stats_callback)
=======
        super(self.__class__, self).__init__(
            server_addr, peer, path, options, stats_callback
        )
>>>>>>> a4780e86

    def get_response_data(self):
        return FileResponseData(os.path.join(self._root, self._path))


class StaticServer(BaseServer):
    def __init__(
        self,
        address,
        port,
        retries,
        timeout,
        root,
        handler_stats_callback,
        server_stats_callback=None
    ):
        self._root = root
        self._handler_stats_callback = handler_stats_callback
<<<<<<< HEAD
        super().__init__(address, port, retries, timeout, server_stats_callback)
=======
        super(self.__class__, self).__init__(
            address, port, retries, timeout, server_stats_callback
        )
>>>>>>> a4780e86

    def get_handler(self, server_addr, peer, path, options):
        return StaticHandler(
            server_addr, peer, path, options, self._root,
            self._handler_stats_callback
        )


def get_arguments():
    parser = argparse.ArgumentParser()
    parser.add_argument(
        '--ip',
        type=str,
        default='::',
        help='IP address to bind to'
    )
    parser.add_argument(
        '--port',
        type=int,
        default=1969,
        help='port to bind to'
    )
    parser.add_argument(
        '--retries',
        type=int,
        default=5,
        help='number of per-packet retries'
    )
    parser.add_argument(
        '--timeout_s',
        type=int,
        default=2,
        help='timeout for packet retransmission'
    )
    parser.add_argument(
        '--root',
        type=str,
        default='',
        help='root of the static filesystem'
    )
    return parser.parse_args()


def main():
    args = get_arguments()
    logging.getLogger().setLevel(logging.DEBUG)
    server = StaticServer(
        args.ip,
        args.port,
        args.retries,
        args.timeout_s,
        args.root,
        print_session_stats,
        print_server_stats,
    )
    try:
        server.run()
    except KeyboardInterrupt:
        server.close()


if __name__ == '__main__':
    main()<|MERGE_RESOLUTION|>--- conflicted
+++ resolved
@@ -61,13 +61,7 @@
 class StaticHandler(BaseHandler):
     def __init__(self, server_addr, peer, path, options, root, stats_callback):
         self._root = root
-<<<<<<< HEAD
         super().__init__(server_addr, peer, path, options, stats_callback)
-=======
-        super(self.__class__, self).__init__(
-            server_addr, peer, path, options, stats_callback
-        )
->>>>>>> a4780e86
 
     def get_response_data(self):
         return FileResponseData(os.path.join(self._root, self._path))
@@ -86,13 +80,7 @@
     ):
         self._root = root
         self._handler_stats_callback = handler_stats_callback
-<<<<<<< HEAD
         super().__init__(address, port, retries, timeout, server_stats_callback)
-=======
-        super(self.__class__, self).__init__(
-            address, port, retries, timeout, server_stats_callback
-        )
->>>>>>> a4780e86
 
     def get_handler(self, server_addr, peer, path, options):
         return StaticHandler(
