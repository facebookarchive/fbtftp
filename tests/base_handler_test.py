--- conflicted
+++ resolved
@@ -36,13 +36,7 @@
         network_queue=[]
     ):
         self.response = StringResponseData("foo")
-<<<<<<< HEAD
         super().__init__(server_addr, peer, path, options, stats_callback)
-=======
-        super(self.__class__, self).__init__(
-            server_addr, peer, path, options, stats_callback
-        )
->>>>>>> a4780e86
         self._listener = MockSocketListener(network_queue, peer)
         self._listener.sendto = Mock()
         self._listener.close = Mock()
